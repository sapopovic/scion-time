package client

import (
	"context"
	"crypto/subtle"
	"net"
	"net/netip"
	"time"

	"github.com/HdrHistogram/hdrhistogram-go"
	"github.com/google/gopacket"
	"github.com/prometheus/client_golang/prometheus"
	"github.com/prometheus/client_golang/prometheus/promauto"

	"github.com/scionproto/scion/pkg/drkey"
	"github.com/scionproto/scion/pkg/slayers"
	"github.com/scionproto/scion/pkg/snet"
	"github.com/scionproto/scion/pkg/spao"

	"go.uber.org/zap"

	"example.com/scion-time/base/metrics"

	"example.com/scion-time/core/config"
	"example.com/scion-time/core/timebase"

	"example.com/scion-time/net/gopacketntp"
	"example.com/scion-time/net/ntp"
	"example.com/scion-time/net/ntske"
	"example.com/scion-time/net/scion"
	"example.com/scion-time/net/udp"
)

type SCIONClient struct {
	InterleavedMode bool
	Histo           *hdrhistogram.Histogram
	Auth            struct {
		Enabled      bool
		NTSEnabled   bool
		DRKeyFetcher *scion.Fetcher
		opt          *slayers.EndToEndOption
		buf          []byte
		mac          []byte
		NTSKEFetcher ntske.Fetcher
	}
	Histo *hdrhistogram.Histogram
	prev  struct {
		reference string
		cTxTime   ntp.Time64
		cRxTime   ntp.Time64
		sRxTime   ntp.Time64
	}
}

type scionClientMetrics struct {
	reqsSent                 prometheus.Counter
	reqsSentInterleaved      prometheus.Counter
	pktsReceived             prometheus.Counter
	pktsAuthenticated        prometheus.Counter
	respsAccepted            prometheus.Counter
	respsAcceptedInterleaved prometheus.Counter
}

func newSCIONClientMetrics() *scionClientMetrics {
	return &scionClientMetrics{
		reqsSent: promauto.NewCounter(prometheus.CounterOpts{
			Name: metrics.SCIONClientReqsSentN,
			Help: metrics.SCIONClientReqsSentH,
		}),
		reqsSentInterleaved: promauto.NewCounter(prometheus.CounterOpts{
			Name: metrics.SCIONClientReqsSentInterleavedN,
			Help: metrics.SCIONClientReqsSentInterleavedH,
		}),
		pktsReceived: promauto.NewCounter(prometheus.CounterOpts{
			Name: metrics.SCIONClientPktsReceivedN,
			Help: metrics.SCIONClientPktsReceivedH,
		}),
		pktsAuthenticated: promauto.NewCounter(prometheus.CounterOpts{
			Name: metrics.SCIONClientPktsAuthenticatedN,
			Help: metrics.SCIONClientPktsAuthenticatedH,
		}),
		respsAccepted: promauto.NewCounter(prometheus.CounterOpts{
			Name: metrics.SCIONClientRespsAcceptedN,
			Help: metrics.SCIONClientRespsAcceptedH,
		}),
		respsAcceptedInterleaved: promauto.NewCounter(prometheus.CounterOpts{
			Name: metrics.SCIONClientRespsAcceptedInterleavedN,
			Help: metrics.SCIONClientRespsAcceptedInterleavedH,
		}),
	}
}

func compareIPs(x, y []byte) int {
	addrX, okX := netip.AddrFromSlice(x)
	addrY, okY := netip.AddrFromSlice(y)
	if !okX || !okY {
		panic("unexpected IP address byte slice")
	}
	if addrX.Is4In6() {
		addrX = netip.AddrFrom4(addrX.As4())
	}
	if addrY.Is4In6() {
		addrY = netip.AddrFrom4(addrY.As4())
	}
	return addrX.Compare(addrY)
}

func (c *SCIONClient) ResetInterleavedMode() {
	c.prev.reference = ""
}

func (c *SCIONClient) measureClockOffsetSCION(ctx context.Context, log *zap.Logger, mtrcs *scionClientMetrics,
	localAddr, remoteAddr udp.UDPAddr, path snet.Path) (
	offset time.Duration, weight float64, err error) {
	if c.Auth.Enabled && c.Auth.opt == nil {
		c.Auth.opt = &slayers.EndToEndOption{}
		c.Auth.opt.OptData = make([]byte, scion.PacketAuthOptDataLen)
		c.Auth.buf = make([]byte, spao.MACBufferSize)
		c.Auth.mac = make([]byte, scion.PacketAuthMACLen)
	}
	var authKey []byte

	conn, err := net.ListenUDP("udp", &net.UDPAddr{IP: localAddr.Host.IP})
	if err != nil {
		return offset, weight, err
	}
	defer conn.Close()
	deadline, deadlineIsSet := ctx.Deadline()
	if deadlineIsSet {
		err = conn.SetDeadline(deadline)
		if err != nil {
			return offset, weight, err
		}
	}
	err = udp.EnableTimestamping(conn, localAddr.Host.Zone)
	if err != nil {
		log.Error("failed to enable timestamping", zap.Error(err))
	}
	err = udp.SetDSCP(conn, config.DSCP)
	if err != nil {
		log.Info("failed to set DSCP", zap.Error(err))
	}

	localPort := conn.LocalAddr().(*net.UDPAddr).Port

	var ntskeData ntske.Data
	if c.Auth.NTSEnabled {
		ntskeData, err = c.Auth.NTSKEFetcher.FetchData()
		if err != nil {
			log.Info("failed to fetch key exchange data", zap.Error(err))
			return offset, weight, err
		}
		remoteAddr.Host.IP = net.ParseIP(ntskeData.Server)
		remoteAddr.Host.Port = int(ntskeData.Port)
	}
	ip4 := remoteAddr.Host.IP.To4()
	if ip4 != nil {
		remoteAddr.Host.IP = ip4
	}

	nextHop := path.UnderlayNextHop().AddrPort()
	nextHopAddr := nextHop.Addr()
	if nextHopAddr.Is4In6() {
		nextHop = netip.AddrPortFrom(
			netip.AddrFrom4(nextHopAddr.As4()),
			nextHop.Port())
	}
	if nextHop == (netip.AddrPort{}) && remoteAddr.IA.Equal(localAddr.IA) {
		nextHop = netip.AddrPortFrom(
			netip.AddrFrom4(remoteAddr.Host.AddrPort().Addr().As4()),
			scion.EndhostPort)
	}

	srcAddr := &net.IPAddr{IP: localAddr.Host.IP}
	dstAddr := &net.IPAddr{IP: remoteAddr.Host.IP}

	buf := make([]byte, scion.MTU)

	reference := remoteAddr.IA.String() + "," + remoteAddr.Host.String()
	cTxTime0 := timebase.Now()
	interleaved := false

	ntpreq := gopacketntp.Packet{}
	ntpreq.SetVersion(ntp.VersionMax)
	ntpreq.SetMode(ntp.ModeClient)
	if c.InterleavedMode && reference == c.prev.reference &&
		cTxTime0.Sub(ntp.TimeFromTime64(c.prev.cTxTime)) <= time.Second {
		interleaved = true
		ntpreq.OriginTime = c.prev.sRxTime
		ntpreq.ReceiveTime = c.prev.cRxTime
		ntpreq.TransmitTime = c.prev.cTxTime
	} else {
		ntpreq.TransmitTime = ntp.Time64FromTime(cTxTime0)
	}

	var requestID []byte
<<<<<<< HEAD
	if c.Auth.NTSEnabled {
		ntpreq.InitNTSRequestPacket(ntskeData)
		requestID = ntpreq.UniqueID.ID
=======
	var ntsreq nts.Packet
	if c.Auth.NTSEnabled {
		ntsreq, requestID = nts.NewRequestPacket(ntskeData)
		nts.EncodePacket(&buf, &ntsreq)
>>>>>>> d70d2fb4
	}

	var scionLayer slayers.SCION
	scionLayer.TrafficClass = config.DSCP << 2
	scionLayer.SrcIA = localAddr.IA
	err = scionLayer.SetSrcAddr(srcAddr)
	if err != nil {
		panic(err)
	}
	scionLayer.DstIA = remoteAddr.IA
	err = scionLayer.SetDstAddr(dstAddr)
	if err != nil {
		panic(err)
	}
	err = path.Dataplane().SetPath(&scionLayer)
	if err != nil {
		panic(err)
	}
	scionLayer.NextHdr = slayers.L4UDP

	var udpLayer slayers.UDP
	udpLayer.SrcPort = uint16(localPort)
	udpLayer.DstPort = uint16(remoteAddr.Host.Port)
	udpLayer.SetNetworkLayerForChecksum(&scionLayer)

	buffer := gopacket.NewSerializeBuffer()
	options := gopacket.SerializeOptions{
		ComputeChecksums: true,
		FixLengths:       true,
	}

	err = ntpreq.SerializeTo(buffer, options)
	if err != nil {
		panic(err)
	}
	buffer.PushLayer(ntpreq.LayerType())

	err = udpLayer.SerializeTo(buffer, options)
	if err != nil {
		panic(err)
	}
	buffer.PushLayer(udpLayer.LayerType())

	if c.Auth.Enabled {
		hostHostKey, err := c.Auth.DRKeyFetcher.FetchHostHostKey(ctx, drkey.HostHostMeta{
			ProtoId:  scion.DRKeyProtocolTS,
			Validity: cTxTime0,
			SrcIA:    remoteAddr.IA,
			DstIA:    localAddr.IA,
			SrcHost:  remoteAddr.Host.IP.String(),
			DstHost:  localAddr.Host.IP.String(),
		})
		if err != nil {
			log.Info("failed to fetch DRKey level 3: host-host key", zap.Error(err))
		} else {
			authKey = hostHostKey.Key[:]

			scion.PreparePacketAuthOpt(c.Auth.opt, scion.PacketAuthSPIClient, scion.PacketAuthAlgorithm)
			_, err = spao.ComputeAuthCMAC(
				spao.MACInput{
					Key:        authKey,
					Header:     slayers.PacketAuthOption{EndToEndOption: c.Auth.opt},
					ScionLayer: &scionLayer,
					PldType:    scionLayer.NextHdr,
					Pld:        buffer.Bytes(),
				},
				c.Auth.buf,
				scion.PacketAuthOptMAC(c.Auth.opt),
			)
			if err != nil {
				panic(err)
			}

			e2eExtn := slayers.EndToEndExtn{}
			e2eExtn.NextHdr = scionLayer.NextHdr
			e2eExtn.Options = []*slayers.EndToEndOption{c.Auth.opt}

			err = e2eExtn.SerializeTo(buffer, options)
			if err != nil {
				panic(err)
			}
			buffer.PushLayer(e2eExtn.LayerType())

			scionLayer.NextHdr = slayers.End2EndClass
		}
	}

	err = scionLayer.SerializeTo(buffer, options)
	if err != nil {
		panic(err)
	}
	buffer.PushLayer(scionLayer.LayerType())

	n, err := conn.WriteToUDPAddrPort(buffer.Bytes(), nextHop)
	if err != nil {
		return offset, weight, err
	}
	if n != len(buffer.Bytes()) {
		return offset, weight, errWrite
	}
	cTxTime1, id, err := udp.ReadTXTimestamp(conn)
	if err != nil || id != 0 {
		cTxTime1 = timebase.Now()
		log.Error("failed to read packet tx timestamp", zap.Error(err))
	}
	mtrcs.reqsSent.Inc()
	if interleaved {
		mtrcs.reqsSentInterleaved.Inc()
	}

	numRetries := 0
	oob := make([]byte, udp.TimestampLen())
	for {
		buf = buf[:cap(buf)]
		oob = oob[:cap(oob)]
		n, oobn, flags, lastHop, err := conn.ReadMsgUDPAddrPort(buf, oob)
		if err != nil {
			if numRetries != maxNumRetries && deadlineIsSet && timebase.Now().Before(deadline) {
				log.Info("failed to read packet", zap.Error(err))
				numRetries++
				continue
			}
			return offset, weight, err
		}
		if flags != 0 {
			err = errUnexpectedPacketFlags
			if numRetries != maxNumRetries && deadlineIsSet && timebase.Now().Before(deadline) {
				log.Info("failed to read packet", zap.Int("flags", flags))
				numRetries++
				continue
			}
			return offset, weight, err
		}
		oob = oob[:oobn]
		cRxTime, err := udp.TimestampFromOOBData(oob)
		if err != nil {
			cRxTime = timebase.Now()
			log.Error("failed to read packet rx timestamp", zap.Error(err))
		}
		buf = buf[:n]
		mtrcs.pktsReceived.Inc()

		var (
			hbhLayer  slayers.HopByHopExtnSkipper
			e2eLayer  slayers.EndToEndExtn
			scmpLayer slayers.SCMP
		)
		parser := gopacket.NewDecodingLayerParser(
			slayers.LayerTypeSCION, &scionLayer, &hbhLayer, &e2eLayer, &udpLayer, &scmpLayer,
		)
		parser.IgnoreUnsupported = true
		decoded := make([]gopacket.LayerType, 4)
		err = parser.DecodeLayers(buf, &decoded)
		if err != nil {
			if numRetries != maxNumRetries && deadlineIsSet && timebase.Now().Before(deadline) {
				log.Info("failed to decode packet", zap.Error(err))
				numRetries++
				continue
			}
			return offset, weight, err
		}
		validType := len(decoded) >= 2 &&
			decoded[len(decoded)-1] == slayers.LayerTypeSCIONUDP
		if !validType {
			err = errUnexpectedPacket
			if numRetries != maxNumRetries && deadlineIsSet && timebase.Now().Before(deadline) {
				log.Info("failed to decode packet", zap.String("cause", "unexpected type or structure"))
				numRetries++
				continue
			}
			return offset, weight, err
		}
		validSrc := scionLayer.SrcIA.Equal(remoteAddr.IA) &&
			compareIPs(scionLayer.RawSrcAddr, remoteAddr.Host.IP) == 0
		validDst := scionLayer.DstIA.Equal(localAddr.IA) &&
			compareIPs(scionLayer.RawDstAddr, localAddr.Host.IP) == 0
		if !validSrc || !validDst {
			err = errUnexpectedPacket
			if numRetries != maxNumRetries && deadlineIsSet && timebase.Now().Before(deadline) {
				if !validSrc {
					log.Info("received packet from unexpected source")
				}
				if !validDst {
					log.Info("received packet to unexpected destination")
				}
				numRetries++
				continue
			}
			return offset, weight, err
		}

		authenticated := false
		if len(decoded) >= 3 &&
			decoded[len(decoded)-2] == slayers.LayerTypeEndToEndExtn {
			tsOpt, err := e2eLayer.FindOption(scion.OptTypeTimestamp)
			if err == nil {
				cRxTime0, err := udp.TimestampFromOOBData(tsOpt.OptData)
				if err == nil {
					cRxTime = cRxTime0
				}
			}
			if authKey != nil {
				authOpt, err := e2eLayer.FindOption(slayers.OptTypeAuthenticator)
				if err == nil {
					spi, algo := scion.PacketAuthOptMetadata(authOpt)
					if spi == scion.PacketAuthSPIServer && algo == scion.PacketAuthAlgorithm {
						_, err = spao.ComputeAuthCMAC(
							spao.MACInput{
								Key:        authKey,
								Header:     slayers.PacketAuthOption{EndToEndOption: authOpt},
								ScionLayer: &scionLayer,
								PldType:    slayers.L4UDP,
								Pld:        buf[len(buf)-int(udpLayer.Length):],
							},
							c.Auth.buf,
							c.Auth.mac,
						)
						if err != nil {
							panic(err)
						}
						authenticated = subtle.ConstantTimeCompare(scion.PacketAuthOptMAC(authOpt), c.Auth.mac) != 0
						if !authenticated {
							err = errInvalidPacketAuthenticator
							if numRetries != maxNumRetries && deadlineIsSet && timebase.Now().Before(deadline) {
								log.Info("failed to authenticate packet", zap.Error(err))
								numRetries++
								continue
							}
							return offset, weight, err
						}
						mtrcs.pktsAuthenticated.Inc()
					}
				}
			}
		}
		p := gopacket.NewPacket(udpLayer.Payload, gopacketntp.LayerTypeNTS, gopacket.Default)
		ntpresp, ok := p.ApplicationLayer().(*gopacketntp.Packet)
		if !ok {
			err = errUnexpectedPacket
			if numRetries != maxNumRetries && deadlineIsSet && timebase.Now().Before(deadline) {
				log.Info("failed to decode NTP packet", zap.Error(err))
				numRetries++
				continue
			}
			return offset, weight, err
		}

		ntsAuthenticated := false
<<<<<<< HEAD
		if c.Auth.NTSEnabled {
			err = ntpresp.ProcessResponse(&c.Auth.NTSKEFetcher, requestID, ntskeData.S2cKey)
=======
		var ntsresp nts.Packet
		if c.Auth.NTSEnabled {
			err = nts.DecodePacket(&ntsresp, udpLayer.Payload)
			if err != nil {
				if numRetries != maxNumRetries && deadlineIsSet && timebase.Now().Before(deadline) {
					log.Info("failed to decode NTS packet", zap.Error(err))
					numRetries++
					continue
				}
				return offset, weight, err
			}

			err = nts.ProcessResponse(udpLayer.Payload, ntskeData.S2cKey, &c.Auth.NTSKEFetcher, &ntsresp, requestID)
>>>>>>> d70d2fb4
			if err != nil {
				if numRetries != maxNumRetries && deadlineIsSet && timebase.Now().Before(deadline) {
					log.Info("failed to process NTS packet", zap.Error(err))
					numRetries++
					continue
				}
				return offset, weight, err
			}
			ntsAuthenticated = true
		}

		interleaved = false
		if c.InterleavedMode && ntpresp.OriginTime == c.prev.cRxTime {
			interleaved = true
		} else if ntpresp.OriginTime != ntpreq.TransmitTime {
			err = errUnexpectedPacket
			if numRetries != maxNumRetries && deadlineIsSet && timebase.Now().Before(deadline) {
				log.Info("received packet with unexpected type or structure")
				numRetries++
				continue
			}
			return offset, weight, err
		}

		err = gopacketntp.ValidateResponseMetadata(ntpresp)
		if err != nil {
			return offset, weight, err
		}

		dscp := scionLayer.TrafficClass >> 2

		log.Debug("received response",
			zap.Time("at", cRxTime),
			zap.String("from", reference),
			zap.Stringer("via", lastHop),
			zap.Uint8("DSCP", dscp),
			zap.Bool("auth", authenticated),
			zap.Bool("ntsauth", ntsAuthenticated),
			zap.Object("data", gopacketntp.PacketMarshaler{Pkt: ntpresp}),
		)

		sRxTime := ntp.TimeFromTime64(ntpresp.ReceiveTime)
		sTxTime := ntp.TimeFromTime64(ntpresp.TransmitTime)

		var t0, t1, t2, t3 time.Time
		if interleaved {
			t0 = ntp.TimeFromTime64(c.prev.cTxTime)
			t1 = ntp.TimeFromTime64(c.prev.sRxTime)
			t2 = sTxTime
			t3 = ntp.TimeFromTime64(c.prev.cRxTime)
		} else {
			t0 = cTxTime1
			t1 = sRxTime
			t2 = sTxTime
			t3 = cRxTime
		}

		err = ntp.ValidateResponseTimestamps(t0, t1, t1, t3)
		if err != nil {
			return offset, weight, err
		}

		off := ntp.ClockOffset(t0, t1, t2, t3)
		rtd := ntp.RoundTripDelay(t0, t1, t2, t3)

		mtrcs.respsAccepted.Inc()
		if interleaved {
			mtrcs.respsAcceptedInterleaved.Inc()
		}
		log.Debug("evaluated response",
			zap.String("from", reference),
			zap.Bool("interleaved", interleaved),
			zap.Duration("clock offset", off),
			zap.Duration("round trip delay", rtd),
		)

		if c.InterleavedMode {
			c.prev.reference = reference
			c.prev.cTxTime = ntp.Time64FromTime(cTxTime1)
			c.prev.cRxTime = ntp.Time64FromTime(cRxTime)
			c.prev.sRxTime = ntpresp.ReceiveTime
		}

		// offset, weight = off, 1000.0

		offset, weight = filter(log, reference, t0, t1, t2, t3)

		if c.Histo != nil {
			c.Histo.RecordValue(rtd.Microseconds())
		}

		break
	}

	return offset, weight, nil
}<|MERGE_RESOLUTION|>--- conflicted
+++ resolved
@@ -7,8 +7,8 @@
 	"net/netip"
 	"time"
 
+	"github.com/google/gopacket"
 	"github.com/HdrHistogram/hdrhistogram-go"
-	"github.com/google/gopacket"
 	"github.com/prometheus/client_golang/prometheus"
 	"github.com/prometheus/client_golang/prometheus/promauto"
 
@@ -33,7 +33,6 @@
 
 type SCIONClient struct {
 	InterleavedMode bool
-	Histo           *hdrhistogram.Histogram
 	Auth            struct {
 		Enabled      bool
 		NTSEnabled   bool
@@ -194,16 +193,9 @@
 	}
 
 	var requestID []byte
-<<<<<<< HEAD
 	if c.Auth.NTSEnabled {
 		ntpreq.InitNTSRequestPacket(ntskeData)
 		requestID = ntpreq.UniqueID.ID
-=======
-	var ntsreq nts.Packet
-	if c.Auth.NTSEnabled {
-		ntsreq, requestID = nts.NewRequestPacket(ntskeData)
-		nts.EncodePacket(&buf, &ntsreq)
->>>>>>> d70d2fb4
 	}
 
 	var scionLayer slayers.SCION
@@ -444,7 +436,7 @@
 		if !ok {
 			err = errUnexpectedPacket
 			if numRetries != maxNumRetries && deadlineIsSet && timebase.Now().Before(deadline) {
-				log.Info("failed to decode NTP packet", zap.Error(err))
+				log.Info("failed to decode packet payload", zap.Error(err))
 				numRetries++
 				continue
 			}
@@ -452,24 +444,8 @@
 		}
 
 		ntsAuthenticated := false
-<<<<<<< HEAD
 		if c.Auth.NTSEnabled {
 			err = ntpresp.ProcessResponse(&c.Auth.NTSKEFetcher, requestID, ntskeData.S2cKey)
-=======
-		var ntsresp nts.Packet
-		if c.Auth.NTSEnabled {
-			err = nts.DecodePacket(&ntsresp, udpLayer.Payload)
-			if err != nil {
-				if numRetries != maxNumRetries && deadlineIsSet && timebase.Now().Before(deadline) {
-					log.Info("failed to decode NTS packet", zap.Error(err))
-					numRetries++
-					continue
-				}
-				return offset, weight, err
-			}
-
-			err = nts.ProcessResponse(udpLayer.Payload, ntskeData.S2cKey, &c.Auth.NTSKEFetcher, &ntsresp, requestID)
->>>>>>> d70d2fb4
 			if err != nil {
 				if numRetries != maxNumRetries && deadlineIsSet && timebase.Now().Before(deadline) {
 					log.Info("failed to process NTS packet", zap.Error(err))
