--- conflicted
+++ resolved
@@ -229,7 +229,7 @@
 	if err != nil {
 		log.Fatal("failed to load configuration", zap.Error(err))
 	}
-	err = toml.NewDecoder(bytes.NewReader(raw)).Strict(true).Decode(&cfg)
+	err = toml.NewDecoder(bytes.NewReader(raw)).DisallowUnknownFields().Decode(&cfg)
 	if err != nil {
 		log.Fatal("failed to decode configuration", zap.Error(err))
 	}
@@ -265,7 +265,6 @@
 
 func referenceClocks(ctx context.Context, log *zap.Logger, cfg svcConfig, localAddr *snet.UDPAddr) (
 	refClocks, netClocks []client.ReferenceClock) {
-<<<<<<< HEAD
 
 	for _, s := range cfg.MBGReferenceClocks {
 		refClocks = append(refClocks, &mbgReferenceClock{
@@ -276,15 +275,6 @@
 	var dstIAs []addr.IA
 	for _, s := range cfg.NTPReferenceClocks {
 		remoteAddr, err := snet.ParseUDPAddr(s)
-=======
-	if configFile != "" {
-		var cfg svcConfig
-		raw, err := os.ReadFile(configFile)
-		if err != nil {
-			log.Fatal("failed to load configuration", zap.Error(err))
-		}
-		err = toml.NewDecoder(bytes.NewReader(raw)).DisallowUnknownFields().Decode(&cfg)
->>>>>>> f79d3d44
 		if err != nil {
 			log.Fatal("failed to parse reference clock address",
 				zap.String("address", s), zap.Error(err))
@@ -356,21 +346,7 @@
 	return
 }
 
-<<<<<<< HEAD
 func tlsConfig(log *zap.Logger, cfg svcConfig) *tls.Config {
-=======
-func loadNTSKEConfig(log *zap.Logger, configFile string) *tls.Config {
-	var cfg svcConfig
-	raw, err := os.ReadFile(configFile)
-	if err != nil {
-		log.Fatal("failed to load configuration", zap.Error(err))
-	}
-	err = toml.NewDecoder(bytes.NewReader(raw)).DisallowUnknownFields().Decode(&cfg)
-	if err != nil {
-		log.Fatal("failed to decode configuration", zap.Error(err))
-	}
-
->>>>>>> f79d3d44
 	if cfg.NTSKEServerName == "" || cfg.NTSKECertFile == "" || cfg.NTSKEKeyFile == "" {
 		log.Fatal("missing parameters in configuration for NTSKE server")
 	}
