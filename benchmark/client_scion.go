--- conflicted
+++ resolved
@@ -20,26 +20,7 @@
 	"example.com/scion-time/net/udp"
 )
 
-<<<<<<< HEAD
-func newDaemonConnector(ctx context.Context, log *zap.Logger, daemonAddr string) daemon.Connector {
-	if daemonAddr == "" {
-		return nil
-	}
-	s := &daemon.Service{
-		Address: daemonAddr,
-	}
-	c, err := s.Connect(ctx)
-	if err != nil {
-		log.Fatal("failed to create demon connector", zap.Error(err))
-	}
-	return c
-}
-
 func RunSCIONBenchmark(daemonAddr string, localAddr, remoteAddr *snet.UDPAddr, authModes []string, ntskeServer string, log *zap.Logger) {
-
-=======
-func RunSCIONBenchmark(daemonAddr string, localAddr, remoteAddr *snet.UDPAddr, authModes []string, ntskeServer string, log *zap.Logger) {
->>>>>>> d70d2fb4
 	// const numClientGoroutine = 8
 	// const numRequestPerClient = 10000
 	const numClientGoroutine = 1
@@ -53,16 +34,9 @@
 		go func() {
 			var err error
 			hg := hdrhistogram.New(1, 50000, 5)
-<<<<<<< HEAD
-			var err error
-			ctx := context.Background()
-
-			dc := newDaemonConnector(ctx, log, daemonAddr)
-=======
 			ctx := context.Background()
 
 			dc := scion.NewDaemonConnector(ctx, daemonAddr)
->>>>>>> d70d2fb4
 
 			var ps []snet.Path
 			if remoteAddr.IA.Equal(localAddr.IA) {
@@ -81,15 +55,6 @@
 				}
 			}
 			log.Debug("available paths", zap.Stringer("to", remoteAddr.IA), zap.Array("via", scion.PathArrayMarshaler{Paths: ps}))
-<<<<<<< HEAD
-
-			laddr := udp.UDPAddrFromSnet(localAddr)
-			raddr := udp.UDPAddrFromSnet(remoteAddr)
-			c := &client.SCIONClient{
-				InterleavedMode: true,
-				Histo:           hg,
-			}
-=======
 
 			laddr := udp.UDPAddrFromSnet(localAddr)
 			raddr := udp.UDPAddrFromSnet(remoteAddr)
@@ -98,7 +63,6 @@
 				Histo:           hg,
 			}
 
->>>>>>> d70d2fb4
 			if contains(authModes, "spao") {
 				c.Auth.Enabled = true
 				c.Auth.DRKeyFetcher = scion.NewFetcher(dc)
@@ -117,29 +81,19 @@
 				}
 				c.Auth.NTSKEFetcher.Port = ntskePort
 				c.Auth.NTSKEFetcher.Log = log
-<<<<<<< HEAD
-=======
 				c.Auth.NTSKEFetcher.QUIC.Enabled = true
 				c.Auth.NTSKEFetcher.QUIC.DaemonAddr = daemonAddr
 				c.Auth.NTSKEFetcher.QUIC.LocalAddr = laddr
 				c.Auth.NTSKEFetcher.QUIC.RemoteAddr = raddr
->>>>>>> d70d2fb4
 			}
 
 			defer wg.Done()
 			<-sg
-<<<<<<< HEAD
-			for j := numRequestPerClient; j > 0; j-- {
-				_, err = client.MeasureClockOffsetSCION(ctx, log, []*client.SCIONClient{c}, laddr, raddr, ps)
-				if err != nil {
-					log.Fatal("failed to measure clock offset",
-=======
 			ntpcs := []*client.SCIONClient{c}
 			for j := numRequestPerClient; j > 0; j-- {
 				_, err = client.MeasureClockOffsetSCION(ctx, log, ntpcs, laddr, raddr, ps)
 				if err != nil {
 					log.Info("failed to measure clock offset",
->>>>>>> d70d2fb4
 						zap.Stringer("remoteIA", raddr.IA),
 						zap.Stringer("remoteHost", raddr.Host),
 						zap.Error(err),
