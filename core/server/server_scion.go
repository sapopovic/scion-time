--- conflicted
+++ resolved
@@ -290,25 +290,10 @@
 			}
 
 			ntsAuthenticated := false
-<<<<<<< HEAD
 			var serverCookie ntske.ServerCookie
 			if len(buf) > gopacketntp.PacketLen {
 				if ntpreq.Cookies == nil || len(ntpreq.Cookies) < 1 {
 					log.Info("failed to extract cookie", zap.Error(err))
-=======
-			var ntsreq nts.Packet
-			var serverCookie ntske.ServerCookie
-			if len(udpLayer.Payload) > ntp.PacketLen {
-				err = nts.DecodePacket(&ntsreq, udpLayer.Payload)
-				if err != nil {
-					log.Info("failed to decode NTS packet", zap.Error(err))
-					continue
-				}
-
-				cookie, err := ntsreq.GetFirstCookie()
-				if err != nil {
-					log.Info("failed to get cookie", zap.Error(err))
->>>>>>> d70d2fb4
 					continue
 				}
 
@@ -331,15 +316,9 @@
 					continue
 				}
 
-<<<<<<< HEAD
 				err = ntpreq.Authenticate(serverCookie.C2S)
 				if err != nil {
 					log.Info("failed to authenticate packet", zap.Error(err))
-=======
-				err = nts.ProcessRequest(udpLayer.Payload, serverCookie.C2S, &ntsreq)
-				if err != nil {
-					log.Info("failed to process NTS packet", zap.Error(err))
->>>>>>> d70d2fb4
 					continue
 				}
 				ntsAuthenticated = true
@@ -399,12 +378,7 @@
 					continue
 				}
 
-<<<<<<< HEAD
 				ntpresp.InitNTSResponsePacket(cookies, serverCookie.S2C, ntpreq.UniqueID.ID)
-=======
-				ntsresp := nts.NewResponsePacket(cookies, serverCookie.S2C, ntsreq.UniqueID.ID)
-				nts.EncodePacket(&udpLayer.Payload, &ntsresp)
->>>>>>> d70d2fb4
 			}
 
 			err = buffer.Clear()
