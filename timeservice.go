// SCION time service

package main

import (
	"bytes"
	"context"
	"crypto/tls"
	"encoding/hex"
	"flag"
	"fmt"
	"net"
	"net/http"
	"os"
	"strings"
	"time"

	"github.com/mmcloughlin/profile"
	"github.com/pelletier/go-toml/v2"
	"github.com/prometheus/client_golang/prometheus/promhttp"

	"github.com/scionproto/scion/pkg/addr"
	"github.com/scionproto/scion/pkg/daemon"
	"github.com/scionproto/scion/pkg/drkey"
	"github.com/scionproto/scion/pkg/snet"
	"github.com/scionproto/scion/pkg/snet/path"

	"go.uber.org/zap"
	"go.uber.org/zap/zapcore"

	"example.com/scion-time/benchmark"

	"example.com/scion-time/core/client"
	"example.com/scion-time/core/server"
	"example.com/scion-time/core/sync"
	"example.com/scion-time/core/timebase"

	"example.com/scion-time/driver/clock"
	"example.com/scion-time/driver/mbg"

	"example.com/scion-time/net/ntp"
	"example.com/scion-time/net/ntske"
	"example.com/scion-time/net/scion"
	"example.com/scion-time/net/udp"
)

const (
	dispatcherModeExternal = "external"
	dispatcherModeInternal = "internal"
	authModeNTS            = "nts"
	authModeSPAO           = "spao"

	tlsCertReloadInterval = time.Minute * 10

	scionRefClockNumClient = 5
)

type svcConfig struct {
	LocalAddr               string   `toml:"local_address,omitempty"`
	DaemonAddr              string   `toml:"daemon_address,omitempty"`
	RemoteAddr              string   `toml:"remote_address,omitempty"`
	MBGReferenceClocks      []string `toml:"mbg_reference_clocks,omitempty"`
	NTPReferenceClocks      []string `toml:"ntp_reference_clocks,omitempty"`
	SCIONPeers              []string `toml:"scion_peers,omitempty"`
	NTSKECertFile           string   `toml:"ntske_cert_file,omitempty"`
	NTSKEKeyFile            string   `toml:"ntske_key_file,omitempty"`
	NTSKEServerName         string   `toml:"ntske_server_name,omitempty"`
	AuthModes               []string `toml:"auth_modes,omitempty"`
	NTSKEInsecureSkipVerify bool     `toml:"ntske_insecure_skip_verify,omitempty"`
}

type mbgReferenceClock struct {
	dev string
}

type ntpReferenceClockIP struct {
	ntpc       *client.IPClient
	localAddr  *net.UDPAddr
	remoteAddr *net.UDPAddr
}

type ntpReferenceClockSCION struct {
	ntpcs      [scionRefClockNumClient]*client.SCIONClient
	localAddr  udp.UDPAddr
	remoteAddr udp.UDPAddr
	pather     *scion.Pather
}

type tlsCertCache struct {
	cert       *tls.Certificate
	reloadedAt time.Time
	certFile   string
	keyFile    string
}

var (
	log *zap.Logger
)

func contains(s []string, v string) bool {
	for _, x := range s {
		if x == v {
			return true
		}
	}
	return false
}

func initLogger(verbose bool) {
	c := zap.NewDevelopmentConfig()
	c.DisableStacktrace = true
	c.EncoderConfig.EncodeCaller = func(
		caller zapcore.EntryCaller, enc zapcore.PrimitiveArrayEncoder) {
		// See https://github.com/scionproto/scion/blob/master/pkg/log/log.go
		p := caller.TrimmedPath()
		if len(p) > 30 {
			p = "..." + p[len(p)-27:]
		}
		enc.AppendString(fmt.Sprintf("%30s", p))
	}
	if !verbose {
		c.Level = zap.NewAtomicLevelAt(zap.InfoLevel)
	}
	var err error
	log, err = c.Build()
	if err != nil {
		panic(err)
	}
}

func runMonitor(log *zap.Logger) {
	http.Handle("/metrics", promhttp.Handler())
	err := http.ListenAndServe("127.0.0.1:8080", nil)
	log.Fatal("failed to serve metrics", zap.Error(err))
}

func ntskeServerFromRemoteAddr(remoteAddr string) string {
	split := strings.Split(remoteAddr, ",")
	if len(split) < 2 {
		panic("remote address has wrong format")
	}
	return split[1]
}

func (c *tlsCertCache) loadCert(chi *tls.ClientHelloInfo) (*tls.Certificate, error) {
	now := time.Now()
	if now.Before(c.reloadedAt) || !now.Before(c.reloadedAt.Add(tlsCertReloadInterval)) {
		cert, err := tls.LoadX509KeyPair(c.certFile, c.keyFile)
		if err != nil {
			return &tls.Certificate{}, err
		}
		c.cert = &cert
		c.reloadedAt = now
	}
	return c.cert, nil
}

func (c *mbgReferenceClock) MeasureClockOffset(ctx context.Context, log *zap.Logger) (
	time.Duration, error) {
	return mbg.MeasureClockOffset(ctx, log, c.dev)
}

func configureIPClientNTS(c *client.IPClient, ntskeServer string, ntskeInsecureSkipVerify bool) {
	ntskeHost, ntskePort, err := net.SplitHostPort(ntskeServer)
	if err != nil {
		log.Fatal("failed to split NTS-KE host and port", zap.Error(err))
	}
	c.Auth.Enabled = true
	c.Auth.NTSKEFetcher.TLSConfig = tls.Config{
		NextProtos:         []string{"ntske/1"},
		InsecureSkipVerify: ntskeInsecureSkipVerify,
		ServerName:         ntskeHost,
		MinVersion:         tls.VersionTLS13,
	}
	c.Auth.NTSKEFetcher.Port = ntskePort
	c.Auth.NTSKEFetcher.Log = log
}

func newNTPReferenceClockIP(localAddr, remoteAddr *net.UDPAddr,
	authModes []string, ntskeServer string, ntskeInsecureSkipVerify bool) *ntpReferenceClockIP {
	c := &ntpReferenceClockIP{
		localAddr:  localAddr,
		remoteAddr: remoteAddr,
	}
	c.ntpc = &client.IPClient{
		InterleavedMode: true,
	}
	if contains(authModes, authModeNTS) {
		configureIPClientNTS(c.ntpc, ntskeServer, ntskeInsecureSkipVerify)
	}
	return c
}

func (c *ntpReferenceClockIP) MeasureClockOffset(ctx context.Context, log *zap.Logger) (
	time.Duration, error) {
	return client.MeasureClockOffsetIP(ctx, log, c.ntpc, c.localAddr, c.remoteAddr)
}

func configureSCIONClientNTS(c *client.SCIONClient, ntskeServer string, ntskeInsecureSkipVerify bool, daemonAddr string, localAddr, remoteAddr udp.UDPAddr) {
	ntskeHost, ntskePort, err := net.SplitHostPort(ntskeServer)
	if err != nil {
		log.Fatal("failed to split NTS-KE host and port", zap.Error(err))
	}
	c.Auth.NTSEnabled = true
	c.Auth.NTSKEFetcher.TLSConfig = tls.Config{
		NextProtos:         []string{"ntske/1"},
		InsecureSkipVerify: ntskeInsecureSkipVerify,
		ServerName:         ntskeHost,
		MinVersion:         tls.VersionTLS13,
	}
	c.Auth.NTSKEFetcher.Port = ntskePort
	c.Auth.NTSKEFetcher.Log = log
	c.Auth.NTSKEFetcher.QUIC.Enabled = true
	c.Auth.NTSKEFetcher.QUIC.DaemonAddr = daemonAddr
	c.Auth.NTSKEFetcher.QUIC.LocalAddr = localAddr
	c.Auth.NTSKEFetcher.QUIC.RemoteAddr = remoteAddr
}

func newNTPReferenceClockSCION(daemonAddr string, localAddr, remoteAddr udp.UDPAddr,
	authModes []string, ntskeServer string, ntskeInsecureSkipVerify bool) *ntpReferenceClockSCION {
	c := &ntpReferenceClockSCION{
		localAddr:  localAddr,
		remoteAddr: remoteAddr,
	}
	for i := 0; i != len(c.ntpcs); i++ {
		c.ntpcs[i] = &client.SCIONClient{
			InterleavedMode: true,
		}
		if contains(authModes, authModeNTS) {
			configureSCIONClientNTS(c.ntpcs[i], ntskeServer, ntskeInsecureSkipVerify, daemonAddr, localAddr, remoteAddr)
		}
	}
	return c
}

func (c *ntpReferenceClockSCION) MeasureClockOffset(ctx context.Context, log *zap.Logger) (
	time.Duration, error) {
	paths := c.pather.Paths(c.remoteAddr.IA)
	return client.MeasureClockOffsetSCION(ctx, log, c.ntpcs[:], c.localAddr, c.remoteAddr, paths)
}

func loadConfig(configFile string) svcConfig {
	raw, err := os.ReadFile(configFile)
	if err != nil {
		log.Fatal("failed to load configuration", zap.Error(err))
	}
	var cfg svcConfig
	err = toml.NewDecoder(bytes.NewReader(raw)).DisallowUnknownFields().Decode(&cfg)
	if err != nil {
		log.Fatal("failed to decode configuration", zap.Error(err))
	}
	return cfg
}

func localAddress(cfg svcConfig) *snet.UDPAddr {
	if cfg.LocalAddr == "" {
		log.Fatal("local_address not specified in config")
	}
	var localAddr snet.UDPAddr
	err := localAddr.Set(cfg.LocalAddr)
	if err != nil {
		log.Fatal("failed to parse local address")
	}
	return &localAddr
}

func remoteAddress(cfg svcConfig) *snet.UDPAddr {
	if cfg.RemoteAddr == "" {
		log.Fatal("remote_address not specified in config")
	}
	var remoteAddr snet.UDPAddr
	err := remoteAddr.Set(cfg.RemoteAddr)
	if err != nil {
		log.Fatal("failed to parse remote address")
	}
	return &remoteAddr
}

func daemonAddress(cfg svcConfig) string {
	return cfg.DaemonAddr
}

func tlsConfig(cfg svcConfig) *tls.Config {
	if cfg.NTSKEServerName == "" || cfg.NTSKECertFile == "" || cfg.NTSKEKeyFile == "" {
		log.Fatal("missing parameters in configuration for NTSKE server")
	}
	certCache := tlsCertCache{
		certFile: cfg.NTSKECertFile,
		keyFile:  cfg.NTSKEKeyFile,
	}
	return &tls.Config{
		ServerName:     cfg.NTSKEServerName,
		NextProtos:     []string{"ntske/1"},
		GetCertificate: certCache.loadCert,
		MinVersion:     tls.VersionTLS13,
	}
}

func createClocks(cfg svcConfig, localAddr *snet.UDPAddr) (
	refClocks, netClocks []client.ReferenceClock) {

	for _, s := range cfg.MBGReferenceClocks {
		refClocks = append(refClocks, &mbgReferenceClock{
			dev: s,
		})
	}

	var dstIAs []addr.IA
	for _, s := range cfg.NTPReferenceClocks {
		remoteAddr, err := snet.ParseUDPAddr(s)
		if err != nil {
			log.Fatal("failed to parse reference clock address",
				zap.String("address", s), zap.Error(err))
		}
		ntskeServer := ntskeServerFromRemoteAddr(s)
		if !remoteAddr.IA.IsZero() {
			refClocks = append(refClocks, newNTPReferenceClockSCION(
				cfg.DaemonAddr,
				udp.UDPAddrFromSnet(localAddr),
				udp.UDPAddrFromSnet(remoteAddr),
				cfg.AuthModes,
				ntskeServer,
				cfg.NTSKEInsecureSkipVerify,
			))
			dstIAs = append(dstIAs, remoteAddr.IA)
		} else {
			refClocks = append(refClocks, newNTPReferenceClockIP(
				localAddr.Host,
				remoteAddr.Host,
				cfg.AuthModes,
				ntskeServer,
				cfg.NTSKEInsecureSkipVerify,
			))
		}
	}

	for _, s := range cfg.SCIONPeers {
		remoteAddr, err := snet.ParseUDPAddr(s)
		if err != nil {
			log.Fatal("failed to parse peer address", zap.String("address", s), zap.Error(err))
		}
		if remoteAddr.IA.IsZero() {
			log.Fatal("unexpected peer address", zap.String("address", s), zap.Error(err))
		}
		ntskeServer := ntskeServerFromRemoteAddr(s)
		netClocks = append(netClocks, newNTPReferenceClockSCION(
			cfg.DaemonAddr,
			udp.UDPAddrFromSnet(localAddr),
			udp.UDPAddrFromSnet(remoteAddr),
			cfg.AuthModes,
			ntskeServer,
			cfg.NTSKEInsecureSkipVerify,
		))
		dstIAs = append(dstIAs, remoteAddr.IA)
	}

	daemonAddr := daemonAddress(cfg)
	if daemonAddr != "" {
		ctx := context.Background()
		pather := scion.StartPather(ctx, log, daemonAddr, dstIAs)
		var drkeyFetcher *scion.Fetcher
		if contains(cfg.AuthModes, authModeSPAO) {
			drkeyFetcher = scion.NewFetcher(scion.NewDaemonConnector(ctx, daemonAddr))
		}
		for _, c := range refClocks {
			scionclk, ok := c.(*ntpReferenceClockSCION)
			if ok {
				scionclk.pather = pather
				if drkeyFetcher != nil {
					for i := 0; i != len(scionclk.ntpcs); i++ {
						scionclk.ntpcs[i].Auth.Enabled = true
						scionclk.ntpcs[i].Auth.DRKeyFetcher = drkeyFetcher
					}
				}
			}
		}
		for _, c := range netClocks {
			scionclk, ok := c.(*ntpReferenceClockSCION)
			if ok {
				scionclk.pather = pather
				if drkeyFetcher != nil {
					for i := 0; i != len(scionclk.ntpcs); i++ {
						scionclk.ntpcs[i].Auth.Enabled = true
						scionclk.ntpcs[i].Auth.DRKeyFetcher = drkeyFetcher
					}
				}
			}
		}
	}

	return
}

func copyIP(ip net.IP) net.IP {
	return append(ip[:0:0], ip...)
}

func runServer(configFile string) {
	ctx := context.Background()

	cfg := loadConfig(configFile)
	localAddr := localAddress(cfg)
	daemonAddr := daemonAddress(cfg)

	localAddr.Host.Port = 0
	refClocks, netClocks := createClocks(cfg, localAddr)
	sync.RegisterClocks(refClocks, netClocks)

	lclk := &clock.SystemClock{Log: log}
	timebase.RegisterClock(lclk)

	if len(refClocks) != 0 {
		sync.SyncToRefClocks(log, lclk)
		go sync.RunLocalClockSync(log, lclk)
	}

	if len(netClocks) != 0 {
		go sync.RunGlobalClockSync(log, lclk)
	}

	tlsConfig := tlsConfig(cfg)
	provider := ntske.NewProvider()

	localAddr.Host.Port = ntp.ServerPortIP
	server.StartNTSKEServerIP(ctx, log, copyIP(localAddr.Host.IP), localAddr.Host.Port, tlsConfig, provider)
	server.StartIPServer(ctx, log, snet.CopyUDPAddr(localAddr.Host), provider)

	localAddr.Host.Port = ntp.ServerPortSCION
	server.StartNTSKEServerSCION(ctx, log, udp.UDPAddrFromSnet(localAddr), tlsConfig, provider)
	server.StartSCIONServer(ctx, log, daemonAddr, snet.CopyUDPAddr(localAddr.Host), provider)

	runMonitor(log)
}

func runRelay(configFile string) {
	ctx := context.Background()

	cfg := loadConfig(configFile)
	localAddr := localAddress(cfg)
	daemonAddr := daemonAddress(cfg)

	localAddr.Host.Port = 0
	refClocks, netClocks := createClocks(cfg, localAddr)
	sync.RegisterClocks(refClocks, netClocks)

	lclk := &clock.SystemClock{Log: log}
	timebase.RegisterClock(lclk)

	if len(refClocks) != 0 {
		sync.SyncToRefClocks(log, lclk)
		go sync.RunLocalClockSync(log, lclk)
	}

	if len(netClocks) != 0 {
		log.Fatal("unexpected configuration", zap.Int("number of peers", len(netClocks)))
	}

	tlsConfig := tlsConfig(cfg)
	provider := ntske.NewProvider()

	localAddr.Host.Port = ntp.ServerPortIP
	server.StartNTSKEServerIP(ctx, log, copyIP(localAddr.Host.IP), localAddr.Host.Port, tlsConfig, provider)
	server.StartIPServer(ctx, log, snet.CopyUDPAddr(localAddr.Host), provider)

	localAddr.Host.Port = ntp.ServerPortSCION
	server.StartNTSKEServerSCION(ctx, log, udp.UDPAddrFromSnet(localAddr), tlsConfig, provider)
	server.StartSCIONServer(ctx, log, daemonAddr, snet.CopyUDPAddr(localAddr.Host), provider)

	runMonitor(log)
}

func runClient(configFile string) {
	ctx := context.Background()

	cfg := loadConfig(configFile)
	localAddr := localAddress(cfg)

	localAddr.Host.Port = 0
	refClocks, netClocks := createClocks(cfg, localAddr)
	sync.RegisterClocks(refClocks, netClocks)

	lclk := &clock.SystemClock{Log: log}
	timebase.RegisterClock(lclk)

	scionClocksAvailable := false
	for _, c := range refClocks {
		_, ok := c.(*ntpReferenceClockSCION)
		if ok {
			scionClocksAvailable = true
			break
		}
	}
	if scionClocksAvailable {
		server.StartSCIONDispatcher(ctx, log, snet.CopyUDPAddr(localAddr.Host))
	}

	if len(refClocks) != 0 {
		sync.SyncToRefClocks(log, lclk)
		go sync.RunLocalClockSync(log, lclk)
	}

	if len(netClocks) != 0 {
		log.Fatal("unexpected configuration", zap.Int("number of peers", len(netClocks)))
	}

	runMonitor(log)
}

func runIPTool(localAddr, remoteAddr *snet.UDPAddr,
	authModes []string, ntskeServer string, ntskeInsecureSkipVerify bool) {
	var err error
	ctx := context.Background()

	lclk := &clock.SystemClock{Log: log}
	timebase.RegisterClock(lclk)

	laddr := localAddr.Host
	raddr := remoteAddr.Host
	c := &client.IPClient{
		InterleavedMode: true,
	}
	if contains(authModes, authModeNTS) {
		configureIPClientNTS(c, ntskeServer, ntskeInsecureSkipVerify)
	}

	_, err = client.MeasureClockOffsetIP(ctx, log, c, laddr, raddr)
	if err != nil {
		log.Fatal("failed to measure clock offset", zap.Stringer("to", raddr), zap.Error(err))
	}
}

func runSCIONTool(daemonAddr, dispatcherMode string, localAddr, remoteAddr *snet.UDPAddr,
	authModes []string, ntskeServer string, ntskeInsecureSkipVerify bool) {
	var err error
	ctx := context.Background()

	lclk := &clock.SystemClock{Log: log}
	timebase.RegisterClock(lclk)

	if dispatcherMode == dispatcherModeInternal {
		server.StartSCIONDispatcher(ctx, log, snet.CopyUDPAddr(localAddr.Host))
	}

	dc := scion.NewDaemonConnector(ctx, daemonAddr)

	var ps []snet.Path
	if remoteAddr.IA.Equal(localAddr.IA) {
		ps = []snet.Path{path.Path{
			Src:           remoteAddr.IA,
			Dst:           remoteAddr.IA,
			DataplanePath: path.Empty{},
		}}
	} else {
		ps, err = dc.Paths(ctx, remoteAddr.IA, localAddr.IA, daemon.PathReqFlags{Refresh: true})
		if err != nil {
			log.Fatal("failed to lookup paths", zap.Stringer("to", remoteAddr.IA), zap.Error(err))
		}
		if len(ps) == 0 {
			log.Fatal("no paths available", zap.Stringer("to", remoteAddr.IA))
		}
	}
	log.Debug("available paths", zap.Stringer("to", remoteAddr.IA), zap.Array("via", scion.PathArrayMarshaler{Paths: ps}))

	laddr := udp.UDPAddrFromSnet(localAddr)
	raddr := udp.UDPAddrFromSnet(remoteAddr)
	c := &client.SCIONClient{
		InterleavedMode: true,
	}
	if contains(authModes, authModeSPAO) {
		c.Auth.Enabled = true
		c.Auth.DRKeyFetcher = scion.NewFetcher(dc)
	}
	if contains(authModes, authModeNTS) {
		configureSCIONClientNTS(c, ntskeServer, ntskeInsecureSkipVerify, daemonAddr, laddr, raddr)
	}

	_, err = client.MeasureClockOffsetSCION(ctx, log, []*client.SCIONClient{c}, laddr, raddr, ps)
	if err != nil {
		log.Fatal("failed to measure clock offset",
			zap.Stringer("remoteIA", raddr.IA),
			zap.Stringer("remoteHost", raddr.Host),
			zap.Error(err),
		)
	}
}

func runBenchmark(configFile string) {
	cfg := loadConfig(configFile)
	localAddr := localAddress(cfg)
	daemonAddr := daemonAddress(cfg)
	remoteAddr := remoteAddress(cfg)
	ntskeServer := ntskeServerFromRemoteAddr(cfg.RemoteAddr)

	localAddr.Host.Port = 0
	ntskeServer := ntskeServerFromRemoteAddr(cfg.RemoteAddr)

	if !remoteAddr.IA.IsZero() {
		runSCIONBenchmark(daemonAddr, localAddr, remoteAddr, cfg.AuthModes, ntskeServer, log)
	} else {
		if daemonAddr != "" {
			exitWithUsage()
		}
		runIPBenchmark(localAddr, remoteAddr, cfg.AuthModes, ntskeServer, log)
	}
}

func runIPBenchmark(localAddr, remoteAddr *snet.UDPAddr, authModes []string, ntskeServer string, log *zap.Logger) {
	lclk := &clock.SystemClock{Log: zap.NewNop()}
	timebase.RegisterClock(lclk)
	benchmark.RunIPBenchmark(localAddr.Host, remoteAddr.Host, authModes, ntskeServer, log)
}

func runSCIONBenchmark(daemonAddr string, localAddr, remoteAddr *snet.UDPAddr, authModes []string, ntskeServer string, log *zap.Logger) {
	lclk := &clock.SystemClock{Log: zap.NewNop()}
	timebase.RegisterClock(lclk)
	benchmark.RunSCIONBenchmark(daemonAddr, localAddr, remoteAddr, authModes, ntskeServer, log)
}

func runDRKeyDemo(daemonAddr string, serverMode bool, serverAddr, clientAddr *snet.UDPAddr) {
	ctx := context.Background()
	dc := scion.NewDaemonConnector(ctx, daemonAddr)

	if serverMode {
		hostASMeta := drkey.HostASMeta{
			ProtoId:  123,
			Validity: time.Now(),
			SrcIA:    serverAddr.IA,
			DstIA:    clientAddr.IA,
			SrcHost:  serverAddr.Host.IP.String(),
		}
		hostASKey, err := scion.FetchHostASKey(ctx, dc, hostASMeta)
		if err != nil {
			fmt.Fprintln(os.Stderr, "Error fetching host-AS key:", err)
			return
		}
		t0 := time.Now()
		serverKey, err := scion.DeriveHostHostKey(hostASKey, clientAddr.Host.IP.String())
		if err != nil {
			fmt.Fprintln(os.Stderr, "Error deriving host-host key:", err)
		}
		durationServer := time.Since(t0)
		fmt.Printf(
			"Server\thost key = %s\tduration = %s\n",
			hex.EncodeToString(serverKey.Key[:]),
			durationServer,
		)
	} else {
		hostHostMeta := drkey.HostHostMeta{
			ProtoId:  123,
			Validity: time.Now(),
			SrcIA:    serverAddr.IA,
			DstIA:    clientAddr.IA,
			SrcHost:  serverAddr.Host.IP.String(),
			DstHost:  clientAddr.Host.IP.String(),
		}
		t0 := time.Now()
		clientKey, err := scion.FetchHostHostKey(ctx, dc, hostHostMeta)
		if err != nil {
			fmt.Fprintln(os.Stderr, "Error fetching host-host key:", err)
			return
		}
		durationClient := time.Since(t0)
		fmt.Printf(
			"Client,\thost key = %s\tduration = %s\n",
			hex.EncodeToString(clientKey.Key[:]),
			durationClient,
		)
	}
}

func exitWithUsage() {
	fmt.Println("<usage>")
	os.Exit(1)
}

func main() {
	var (
		verbose                 bool
		configFile              string
		daemonAddr              string
		localAddr               snet.UDPAddr
		remoteAddrStr           string
		dispatcherMode          string
		drkeyMode               string
		drkeyServerAddr         snet.UDPAddr
		drkeyClientAddr         snet.UDPAddr
		authModesStr            string
		ntskeInsecureSkipVerify bool
<<<<<<< HEAD
		profileCPU bool
=======
		profileCPU              bool
>>>>>>> d70d2fb4
	)

	serverFlags := flag.NewFlagSet("server", flag.ExitOnError)
	relayFlags := flag.NewFlagSet("relay", flag.ExitOnError)
	clientFlags := flag.NewFlagSet("client", flag.ExitOnError)
	toolFlags := flag.NewFlagSet("tool", flag.ExitOnError)
	benchmarkFlags := flag.NewFlagSet("benchmark", flag.ExitOnError)
	drkeyFlags := flag.NewFlagSet("drkey", flag.ExitOnError)

	serverFlags.BoolVar(&verbose, "verbose", false, "Verbose logging")
	serverFlags.StringVar(&configFile, "config", "", "Config file")
	serverFlags.BoolVar(&profileCPU, "profileCPU", false, "Enable profiling")

	relayFlags.BoolVar(&verbose, "verbose", false, "Verbose logging")
	relayFlags.StringVar(&configFile, "config", "", "Config file")

	clientFlags.BoolVar(&verbose, "verbose", false, "Verbose logging")
	clientFlags.StringVar(&configFile, "config", "", "Config file")

	toolFlags.BoolVar(&verbose, "verbose", false, "Verbose logging")
	toolFlags.StringVar(&daemonAddr, "daemon", "", "Daemon address")
	toolFlags.StringVar(&dispatcherMode, "dispatcher", "", "Dispatcher mode")
	toolFlags.Var(&localAddr, "local", "Local address")
	toolFlags.StringVar(&remoteAddrStr, "remote", "", "Remote address")
	toolFlags.StringVar(&authModesStr, "auth", "", "Authentication modes")
	toolFlags.BoolVar(&ntskeInsecureSkipVerify, "ntske-insecure-skip-verify", false, "Skip NTSKE verification")

	benchmarkFlags.BoolVar(&verbose, "verbose", false, "Verbose logging")
	benchmarkFlags.StringVar(&configFile, "config", "", "Config file")

	drkeyFlags.BoolVar(&verbose, "verbose", false, "Verbose logging")
	drkeyFlags.StringVar(&daemonAddr, "daemon", "", "Daemon address")
	drkeyFlags.StringVar(&drkeyMode, "mode", "", "Mode")
	drkeyFlags.Var(&drkeyServerAddr, "server", "Server address")
	drkeyFlags.Var(&drkeyClientAddr, "client", "Client address")

	if len(os.Args) < 2 {
		exitWithUsage()
	}

	switch os.Args[1] {
	case serverFlags.Name():
		err := serverFlags.Parse(os.Args[2:])
		if err != nil || serverFlags.NArg() != 0 {
			exitWithUsage()
		}
		if configFile == "" {
			exitWithUsage()
		}
		if profileCPU {
			defer profile.Start(profile.CPUProfile).Stop()
		}
<<<<<<< HEAD

=======
>>>>>>> d70d2fb4
		initLogger(verbose)
		runServer(configFile)
	case relayFlags.Name():
		err := relayFlags.Parse(os.Args[2:])
		if err != nil || relayFlags.NArg() != 0 {
			exitWithUsage()
		}
		if configFile == "" {
			exitWithUsage()
		}
		initLogger(verbose)
		runRelay(configFile)
	case clientFlags.Name():
		err := clientFlags.Parse(os.Args[2:])
		if err != nil || clientFlags.NArg() != 0 {
			exitWithUsage()
		}
		if configFile == "" {
			exitWithUsage()
		}
		initLogger(verbose)
		runClient(configFile)
	case toolFlags.Name():
		err := toolFlags.Parse(os.Args[2:])
		if err != nil || toolFlags.NArg() != 0 {
			exitWithUsage()
		}
		var remoteAddr snet.UDPAddr
		err = remoteAddr.Set(remoteAddrStr)
		if err != nil {
			exitWithUsage()
		}
		authModes := strings.Split(authModesStr, ",")
		for i := range authModes {
			authModes[i] = strings.TrimSpace(authModes[i])
		}
		if !remoteAddr.IA.IsZero() {
			if dispatcherMode == "" {
				dispatcherMode = dispatcherModeExternal
			} else if dispatcherMode != dispatcherModeExternal &&
				dispatcherMode != dispatcherModeInternal {
				exitWithUsage()
			}
			ntskeServer := ntskeServerFromRemoteAddr(remoteAddrStr)
			initLogger(verbose)
			runSCIONTool(daemonAddr, dispatcherMode, &localAddr, &remoteAddr, authModes, ntskeServer, ntskeInsecureSkipVerify)
		} else {
			if daemonAddr != "" {
				exitWithUsage()
			}
			if dispatcherMode != "" {
				exitWithUsage()
			}
			ntskeServer := ntskeServerFromRemoteAddr(remoteAddrStr)
			initLogger(verbose)
			runIPTool(&localAddr, &remoteAddr, authModes, ntskeServer, ntskeInsecureSkipVerify)
		}
	case benchmarkFlags.Name():
		err := benchmarkFlags.Parse(os.Args[2:])
		if err != nil || benchmarkFlags.NArg() != 0 {
			exitWithUsage()
		}
		if configFile == "" {
			exitWithUsage()
		}
		initLogger(verbose)
		runBenchmark(configFile)
	case drkeyFlags.Name():
		err := drkeyFlags.Parse(os.Args[2:])
		if err != nil || drkeyFlags.NArg() != 0 {
			exitWithUsage()
		}
		if drkeyMode != "server" && drkeyMode != "client" {
			exitWithUsage()
		}
		serverMode := drkeyMode == "server"
		initLogger(verbose)
		runDRKeyDemo(daemonAddr, serverMode, &drkeyServerAddr, &drkeyClientAddr)
	case "x":
		runX()
	default:
		exitWithUsage()
	}
}<|MERGE_RESOLUTION|>--- conflicted
+++ resolved
@@ -589,7 +589,6 @@
 	localAddr := localAddress(cfg)
 	daemonAddr := daemonAddress(cfg)
 	remoteAddr := remoteAddress(cfg)
-	ntskeServer := ntskeServerFromRemoteAddr(cfg.RemoteAddr)
 
 	localAddr.Host.Port = 0
 	ntskeServer := ntskeServerFromRemoteAddr(cfg.RemoteAddr)
@@ -686,11 +685,7 @@
 		drkeyClientAddr         snet.UDPAddr
 		authModesStr            string
 		ntskeInsecureSkipVerify bool
-<<<<<<< HEAD
-		profileCPU bool
-=======
 		profileCPU              bool
->>>>>>> d70d2fb4
 	)
 
 	serverFlags := flag.NewFlagSet("server", flag.ExitOnError)
@@ -743,10 +738,6 @@
 		if profileCPU {
 			defer profile.Start(profile.CPUProfile).Stop()
 		}
-<<<<<<< HEAD
-
-=======
->>>>>>> d70d2fb4
 		initLogger(verbose)
 		runServer(configFile)
 	case relayFlags.Name():
