--- conflicted
+++ resolved
@@ -34,11 +34,7 @@
 cd ~/scion-time
 go build timeservice.go timeservicex.go
 
-<<<<<<< HEAD
-~/scion-time/timeservice server -verbose -config testnet/server.toml
-=======
 sudo ~/scion-time/timeservice server -verbose -config testnet/test-server.toml
->>>>>>> b58400aa
 ```
 
 ## Querying an IP-based server
@@ -166,11 +162,7 @@
 
 ```
 cd ~/scion-time
-<<<<<<< HEAD
-sudo ip netns exec netns1 ./timeservice client -verbose -config testnet/test-ff00_0_111-1.toml
-=======
 sudo ip netns exec netns1 ./timeservice client -verbose --config testnet/gen-eh/ASff00_0_112/test-client.toml
->>>>>>> b58400aa
 ```
 
 ## Stopping the SCION test network
