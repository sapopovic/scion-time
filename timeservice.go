--- conflicted
+++ resolved
@@ -54,15 +54,9 @@
 )
 
 type svcConfig struct {
-<<<<<<< HEAD
-	LocalAddress            string   `toml:"local_address,omitempty"`
-	DaemonAddress           string   `toml:"daemon_address,omitempty"`
-	RemoteAddress           string   `toml:"remote_address,omitempty"`
-=======
 	LocalAddr               string   `toml:"local_address,omitempty"`
 	DaemonAddr              string   `toml:"daemon_address,omitempty"`
 	RemoteAddr              string   `toml:"remote_address,omitempty"`
->>>>>>> b58400aa
 	MBGReferenceClocks      []string `toml:"mbg_reference_clocks,omitempty"`
 	NTPReferenceClocks      []string `toml:"ntp_reference_clocks,omitempty"`
 	SCIONPeers              []string `toml:"scion_peers,omitempty"`
@@ -170,7 +164,25 @@
 	c.Auth.NTSKEFetcher.Log = log
 }
 
-<<<<<<< HEAD
+func newNTPReferenceClockIP(localAddr, remoteAddr *net.UDPAddr, authMode, ntskeServer string, ntskeInsecureSkipVerify bool) *ntpReferenceClockIP {
+	c := &ntpReferenceClockIP{
+		localAddr:  localAddr,
+		remoteAddr: remoteAddr,
+	}
+	c.ntpc = &client.IPClient{
+		InterleavedMode: true,
+	}
+	if authMode == authModeNTS {
+		configureIPClientNTS(c.ntpc, ntskeServer, ntskeInsecureSkipVerify)
+	}
+	return c
+}
+
+func (c *ntpReferenceClockIP) MeasureClockOffset(ctx context.Context, log *zap.Logger) (
+	time.Duration, error) {
+	return client.MeasureClockOffsetIP(ctx, log, c.ntpc, c.localAddr, c.remoteAddr)
+}
+
 func configureSCIONClientNTS(c *client.SCIONClient, ntskeServer string, ntskeInsecureSkipVerify bool) {
 	ntskeHost, ntskePort, err := net.SplitHostPort(ntskeServer)
 	if err != nil {
@@ -186,52 +198,7 @@
 	c.Auth.NTSKEFetcher.Log = log
 }
 
-func newNTPRefernceClockIP(localAddr, remoteAddr *net.UDPAddr, authMode, remoteAddrStr string, ntskeInsecureSkipVerify bool) *ntpReferenceClockIP {
-=======
-func newNTPReferenceClockIP(localAddr, remoteAddr *net.UDPAddr, authMode, ntskeServer string, ntskeInsecureSkipVerify bool) *ntpReferenceClockIP {
->>>>>>> b58400aa
-	c := &ntpReferenceClockIP{
-		localAddr:  localAddr,
-		remoteAddr: remoteAddr,
-	}
-	c.ntpc = &client.IPClient{
-		InterleavedMode: true,
-	}
-	if authMode == authModeNTS {
-<<<<<<< HEAD
-		ntskeServer := strings.Split(remoteAddrStr, ",")[1]
-=======
->>>>>>> b58400aa
-		configureIPClientNTS(c.ntpc, ntskeServer, ntskeInsecureSkipVerify)
-	}
-	return c
-}
-
-func (c *ntpReferenceClockIP) MeasureClockOffset(ctx context.Context, log *zap.Logger) (
-	time.Duration, error) {
-	return client.MeasureClockOffsetIP(ctx, log, c.ntpc, c.localAddr, c.remoteAddr)
-}
-
-<<<<<<< HEAD
-func newNTPRefernceClockSCION(localAddr, remoteAddr udp.UDPAddr, authMode, remoteAddrStr string, ntskeInsecureSkipVerify bool) *ntpReferenceClockSCION {
-=======
-func configureSCIONClientNTS(c *client.SCIONClient, ntskeServer string, ntskeInsecureSkipVerify bool) {
-	ntskeHost, ntskePort, err := net.SplitHostPort(ntskeServer)
-	if err != nil {
-		log.Fatal("failed to split NTS-KE host and port", zap.Error(err))
-	}
-	c.Auth.NTSEnabled = true
-	c.Auth.NTSKEFetcher.TLSConfig = tls.Config{
-		InsecureSkipVerify: ntskeInsecureSkipVerify,
-		ServerName:         ntskeHost,
-		MinVersion:         tls.VersionTLS13,
-	}
-	c.Auth.NTSKEFetcher.Port = ntskePort
-	c.Auth.NTSKEFetcher.Log = log
-}
-
 func newNTPReferenceClockSCION(localAddr, remoteAddr udp.UDPAddr, authMode, ntskeServer string, ntskeInsecureSkipVerify bool) *ntpReferenceClockSCION {
->>>>>>> b58400aa
 	c := &ntpReferenceClockSCION{
 		localAddr:  localAddr,
 		remoteAddr: remoteAddr,
@@ -241,10 +208,6 @@
 			InterleavedMode: true,
 		}
 		if authMode == authModeNTS {
-<<<<<<< HEAD
-			ntskeServer := strings.Split(remoteAddrStr, ",")[1]
-=======
->>>>>>> b58400aa
 			configureSCIONClientNTS(c.ntpcs[i], ntskeServer, ntskeInsecureSkipVerify)
 		}
 	}
@@ -271,140 +234,16 @@
 	return c
 }
 
-<<<<<<< HEAD
-func loadConfig(log *zap.Logger, configFile string) svcConfig {
+func loadConfig(configFile string) svcConfig {
+	raw, err := os.ReadFile(configFile)
+	if err != nil {
+		log.Fatal("failed to load configuration", zap.Error(err))
+	}
 	var cfg svcConfig
-=======
-func loadConfig(configFile string) svcConfig {
->>>>>>> b58400aa
-	raw, err := os.ReadFile(configFile)
-	if err != nil {
-		log.Fatal("failed to load configuration", zap.Error(err))
-	}
-<<<<<<< HEAD
-=======
-	var cfg svcConfig
->>>>>>> b58400aa
 	err = toml.NewDecoder(bytes.NewReader(raw)).DisallowUnknownFields().Decode(&cfg)
 	if err != nil {
 		log.Fatal("failed to decode configuration", zap.Error(err))
 	}
-<<<<<<< HEAD
-
-	return cfg
-}
-
-func localAddress(log *zap.Logger, cfg svcConfig) *snet.UDPAddr {
-	if cfg.LocalAddress == "" {
-		log.Fatal("local_address not specified in config")
-	}
-	var localAddr snet.UDPAddr
-	err := localAddr.Set(cfg.LocalAddress)
-	if err != nil {
-		log.Fatal("failed to parse local address")
-	}
-
-	return &localAddr
-}
-
-func remoteAddress(log *zap.Logger, cfg svcConfig) *snet.UDPAddr {
-	if cfg.RemoteAddress == "" {
-		log.Fatal("remote_address not specified in config")
-	}
-	var remoteAddr snet.UDPAddr
-	err := remoteAddr.Set(cfg.RemoteAddress)
-	if err != nil {
-		log.Fatal("failed to parse remote address")
-	}
-
-	return &remoteAddr
-}
-
-func referenceClocks(ctx context.Context, log *zap.Logger, cfg svcConfig, localAddr *snet.UDPAddr) (
-	refClocks, netClocks []client.ReferenceClock) {
-
-	for _, s := range cfg.MBGReferenceClocks {
-		refClocks = append(refClocks, &mbgReferenceClock{
-			dev: s,
-		})
-	}
-
-	var dstIAs []addr.IA
-	for _, s := range cfg.NTPReferenceClocks {
-		remoteAddr, err := snet.ParseUDPAddr(s)
-		if err != nil {
-			log.Fatal("failed to parse reference clock address",
-				zap.String("address", s), zap.Error(err))
-		}
-		if !remoteAddr.IA.IsZero() {
-			refClocks = append(refClocks, newNTPRefernceClockSCION(
-				udp.UDPAddrFromSnet(localAddr),
-				udp.UDPAddrFromSnet(remoteAddr),
-				cfg.AuthMode,
-				s,
-				cfg.NTSKEInsecureSkipVerify,
-			))
-			dstIAs = append(dstIAs, remoteAddr.IA)
-		} else {
-			refClocks = append(refClocks, newNTPRefernceClockIP(
-				localAddr.Host,
-				remoteAddr.Host,
-				cfg.AuthMode,
-				s,
-				cfg.NTSKEInsecureSkipVerify,
-			))
-		}
-	}
-
-	for _, s := range cfg.SCIONPeers {
-		remoteAddr, err := snet.ParseUDPAddr(s)
-		if err != nil {
-			log.Fatal("failed to parse peer address", zap.String("address", s), zap.Error(err))
-		}
-		if remoteAddr.IA.IsZero() {
-			log.Fatal("unexpected peer address", zap.String("address", s), zap.Error(err))
-		}
-		netClocks = append(netClocks, newNTPRefernceClockSCION(
-			udp.UDPAddrFromSnet(localAddr),
-			udp.UDPAddrFromSnet(remoteAddr),
-			cfg.AuthMode,
-			s,
-			cfg.NTSKEInsecureSkipVerify,
-		))
-		dstIAs = append(dstIAs, remoteAddr.IA)
-	}
-
-	if cfg.DaemonAddress != "" {
-		ctx := context.Background()
-		pather := scion.StartPather(ctx, log, cfg.DaemonAddress, dstIAs)
-		drkeyFetcher := scion.NewFetcher(newDaemonConnector(ctx, log, cfg.DaemonAddress))
-		for _, c := range refClocks {
-			scionclk, ok := c.(*ntpReferenceClockSCION)
-			if ok {
-				scionclk.pather = pather
-				for i := 0; i != len(scionclk.ntpcs); i++ {
-					scionclk.ntpcs[i].Auth.Enabled = true
-					scionclk.ntpcs[i].Auth.DRKeyFetcher = drkeyFetcher
-				}
-			}
-		}
-		for _, c := range netClocks {
-			scionclk, ok := c.(*ntpReferenceClockSCION)
-			if ok {
-				scionclk.pather = pather
-				for i := 0; i != len(scionclk.ntpcs); i++ {
-					scionclk.ntpcs[i].Auth.Enabled = true
-					scionclk.ntpcs[i].Auth.DRKeyFetcher = drkeyFetcher
-				}
-			}
-		}
-	}
-
-	return
-}
-
-func tlsConfig(log *zap.Logger, cfg svcConfig) *tls.Config {
-=======
 	return cfg
 }
 
@@ -437,7 +276,6 @@
 }
 
 func tlsConfig(cfg svcConfig) *tls.Config {
->>>>>>> b58400aa
 	if cfg.NTSKEServerName == "" || cfg.NTSKECertFile == "" || cfg.NTSKEKeyFile == "" {
 		log.Fatal("missing parameters in configuration for NTSKE server")
 	}
@@ -453,15 +291,6 @@
 	}
 }
 
-<<<<<<< HEAD
-func runServer(configFile string) {
-	ctx := context.Background()
-
-	cfg := loadConfig(log, configFile)
-	localAddr := localAddress(log, cfg)
-	daemonAddr := cfg.DaemonAddress
-	refClocks, netClocks := referenceClocks(ctx, log, cfg, localAddr)
-=======
 func createClocks(cfg svcConfig, localAddr *snet.UDPAddr) (
 	refClocks, netClocks []client.ReferenceClock) {
 
@@ -555,7 +384,6 @@
 	localAddr := localAddress(cfg)
 	daemonAddr := daemonAddress(cfg)
 	refClocks, netClocks := createClocks(cfg, localAddr)
->>>>>>> b58400aa
 	sync.RegisterClocks(refClocks, netClocks)
 
 	lclk := &clock.SystemClock{Log: log}
@@ -570,11 +398,7 @@
 		go sync.RunGlobalClockSync(log, lclk)
 	}
 
-<<<<<<< HEAD
-	tlsConfig := tlsConfig(log, cfg)
-=======
 	tlsConfig := tlsConfig(cfg)
->>>>>>> b58400aa
 	provider := ntske.NewProvider()
 
 	server.StartNTSKEServer(ctx, log, snet.CopyUDPAddr(localAddr.Host), tlsConfig, provider)
@@ -587,17 +411,10 @@
 func runRelay(configFile string) {
 	ctx := context.Background()
 
-<<<<<<< HEAD
-	cfg := loadConfig(log, configFile)
-	localAddr := localAddress(log, cfg)
-	daemonAddr := cfg.DaemonAddress
-	refClocks, netClocks := referenceClocks(ctx, log, cfg, localAddr)
-=======
 	cfg := loadConfig(configFile)
 	localAddr := localAddress(cfg)
 	daemonAddr := daemonAddress(cfg)
 	refClocks, netClocks := createClocks(cfg, localAddr)
->>>>>>> b58400aa
 	sync.RegisterClocks(refClocks, netClocks)
 
 	lclk := &clock.SystemClock{Log: log}
@@ -612,11 +429,7 @@
 		log.Fatal("unexpected configuration", zap.Int("number of peers", len(netClocks)))
 	}
 
-<<<<<<< HEAD
-	tlsConfig := tlsConfig(log, cfg)
-=======
 	tlsConfig := tlsConfig(cfg)
->>>>>>> b58400aa
 	provider := ntske.NewProvider()
 
 	server.StartNTSKEServer(ctx, log, snet.CopyUDPAddr(localAddr.Host), tlsConfig, provider)
@@ -629,15 +442,9 @@
 func runClient(configFile string) {
 	ctx := context.Background()
 
-<<<<<<< HEAD
-	cfg := loadConfig(log, configFile)
-	localAddr := localAddress(log, cfg)
-	refClocks, netClocks := referenceClocks(ctx, log, cfg, localAddr)
-=======
 	cfg := loadConfig(configFile)
 	localAddr := localAddress(cfg)
 	refClocks, netClocks := createClocks(cfg, localAddr)
->>>>>>> b58400aa
 	sync.RegisterClocks(refClocks, netClocks)
 
 	lclk := &clock.SystemClock{Log: log}
@@ -746,41 +553,23 @@
 }
 
 func runBenchmark(configFile string) {
-<<<<<<< HEAD
-	cfg := loadConfig(log, configFile)
-	localAddr := localAddress(log, cfg)
-	daemonAddr := cfg.DaemonAddress
-	remoteAddr := remoteAddress(log, cfg)
-	ntskeServer := strings.Split(cfg.RemoteAddress, ",")[1]
-
-	if !remoteAddr.IA.IsZero() {
-		runSCIONBenchmark(daemonAddr, localAddr, remoteAddr, cfg.AuthMode, ntskeServer, log)
-=======
 	cfg := loadConfig(configFile)
 	localAddr := localAddress(cfg)
 	daemonAddr := daemonAddress(cfg)
 	remoteAddr := remoteAddress(cfg)
+	ntskeServer := ntskeServerFromRemoteAddr(cfg.RemoteAddr)
 
 	if !remoteAddr.IA.IsZero() {
-		runSCIONBenchmark(daemonAddr, localAddr, remoteAddr)
->>>>>>> b58400aa
+		runSCIONBenchmark(daemonAddr, localAddr, remoteAddr, cfg.AuthMode, ntskeServer, log)
 	} else {
 		if daemonAddr != "" {
 			exitWithUsage()
 		}
-<<<<<<< HEAD
 		runIPBenchmark(localAddr, remoteAddr, cfg.AuthMode, ntskeServer, log)
 	}
 }
 
 func runIPBenchmark(localAddr, remoteAddr *snet.UDPAddr, authMode, ntskeServer string, log *zap.Logger) {
-=======
-		runIPBenchmark(localAddr, remoteAddr)
-	}
-}
-
-func runIPBenchmark(localAddr, remoteAddr *snet.UDPAddr) {
->>>>>>> b58400aa
 	lclk := &clock.SystemClock{Log: zap.NewNop()}
 	timebase.RegisterClock(lclk)
 	benchmark.RunIPBenchmark(localAddr.Host, remoteAddr.Host, authMode, ntskeServer, log)
@@ -874,10 +663,7 @@
 
 	serverFlags.BoolVar(&verbose, "verbose", false, "Verbose logging")
 	serverFlags.StringVar(&configFile, "config", "", "Config file")
-<<<<<<< HEAD
 	serverFlags.BoolVar(&profileCPU, "profileCPU", false, "Enable profiling")
-=======
->>>>>>> b58400aa
 
 	relayFlags.BoolVar(&verbose, "verbose", false, "Verbose logging")
 	relayFlags.StringVar(&configFile, "config", "", "Config file")
@@ -894,11 +680,7 @@
 	toolFlags.BoolVar(&ntskeInsecureSkipVerify, "ntske-insecure-skip-verify", false, "Skip NTSKE verification")
 
 	benchmarkFlags.BoolVar(&verbose, "verbose", false, "Verbose logging")
-<<<<<<< HEAD
 	benchmarkFlags.StringVar(&configFile, "config", "", "Config file")
-=======
-	benchmarkFlags.StringVar(&daemonAddr, "daemon", "", "Daemon address")
->>>>>>> b58400aa
 
 	drkeyFlags.BoolVar(&verbose, "verbose", false, "Verbose logging")
 	drkeyFlags.StringVar(&daemonAddr, "daemon", "", "Daemon address")
@@ -965,11 +747,7 @@
 			if authMode != "" && authMode != authModeNTS {
 				exitWithUsage()
 			}
-<<<<<<< HEAD
-			ntskeServer := strings.Split(remoteAddrStr, ",")[1]
-=======
 			ntskeServer := ntskeServerFromRemoteAddr(remoteAddrStr)
->>>>>>> b58400aa
 			initLogger(verbose)
 			runSCIONTool(daemonAddr, dispatcherMode, &localAddr, &remoteAddr, authMode, ntskeServer, ntskeInsecureSkipVerify)
 		} else {
